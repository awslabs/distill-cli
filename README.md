--- conflicted
+++ resolved
@@ -106,12 +106,8 @@
 | Option | Required | Description |
 | - | - | - |
 | `-i`, `--input-audio-file` | Yes | Specify the audio file to be summarized. | 
-<<<<<<< HEAD
-| `-o`, `--output-type` | No | Specify the output format of the summary. Default is terminal.<br> **Accepted values**: `terminal`, `text`, `word`, `markdown`.  |
+| `-o`, `--output-type` | No | Specify the output format of the summary. Default is terminal.<br> **Accepted values**: `terminal`, `text`, `word`, `markdown`, `slack`  |
 | `-l`, `--language-code` | No | Input language code. Default is en-US.<br> **Accepted values**: Check: [Amazon Transcribe Supported Languages Documentation](https://docs.aws.amazon.com/transcribe/latest/dg/supported-languages.html) | 
-=======
-| `-o`, `--output-type` | No | Specify the output format of the summary. Default is terminal.<br> **Accepted values**: `terminal`, `text`, `word`, `markdown`, `slack`  | 
->>>>>>> 09671075
 | `-h`, `--help` | No | Provides help for the Distill CLI. |
 
 # Config settings
